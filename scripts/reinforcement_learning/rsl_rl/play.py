--- conflicted
+++ resolved
@@ -80,18 +80,10 @@
 def main(env_cfg: ManagerBasedRLEnvCfg | DirectRLEnvCfg | DirectMARLEnvCfg, agent_cfg: RslRlOnPolicyRunnerCfg):
     """Play with RSL-RL agent."""
     task_name = args_cli.task.split(":")[-1]
-<<<<<<< HEAD
-    # parse configuration
-    env_cfg = parse_env_cfg(
-        args_cli.task, device=args_cli.device, num_envs=args_cli.num_envs, use_fabric=not args_cli.disable_fabric
-    )
+    # override configurations with non-hydra CLI arguments
     agent_cfg: RslRlBaseRunnerCfg = cli_args.parse_rsl_rl_cfg(task_name, args_cli)
-=======
-    # override configurations with non-hydra CLI arguments
-    agent_cfg = cli_args.update_rsl_rl_cfg(agent_cfg, args_cli)
     env_cfg.scene.num_envs = args_cli.num_envs if args_cli.num_envs is not None else env_cfg.scene.num_envs
     env_cfg.sim.device = args_cli.device if args_cli.device is not None else env_cfg.sim.device
->>>>>>> ce2ae923
 
     # specify directory for logging experiments
     log_root_path = os.path.join("logs", "rsl_rl", agent_cfg.experiment_name)
