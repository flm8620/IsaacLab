###
# General settings
###

# Accept the NVIDIA Omniverse EULA by default
ACCEPT_EULA=Y
# NVIDIA Isaac Sim version to use (e.g. 4.0.0, 2023.1.1)
ISAACSIM_VERSION=4.0.0
# Derived from the default path in the NVIDIA provided Isaac Sim container
DOCKER_ISAACSIM_ROOT_PATH=/isaac-sim
# The Isaac Lab path in the container
DOCKER_ISAACLAB_PATH=/workspace/isaaclab
# Docker user directory - by default this is the root user's home directory
<<<<<<< HEAD
DOCKER_USER_HOME=/root
=======
DOCKER_USER_HOME=/root

###
# Cluster specific settings
###

# Job scheduler used by cluster.
# Currently supports PBS and SLURM
CLUSTER_JOB_SCHEDULER=SLURM
# Docker cache dir for Isaac Sim (has to end on docker-isaac-sim)
# e.g. /cluster/scratch/$USER/docker-isaac-sim
CLUSTER_ISAAC_SIM_CACHE_DIR=/some/path/on/cluster/docker-isaac-sim
# Isaac Lab directory on the cluster (has to end on isaaclab)
# e.g. /cluster/home/$USER/isaaclab
CLUSTER_ISAACLAB_DIR=/some/path/on/cluster/isaaclab
# Cluster login
CLUSTER_LOGIN=username@cluster_ip
# Cluster scratch directory to store the SIF file
# e.g. /cluster/scratch/$USER
CLUSTER_SIF_PATH=/some/path/on/cluster/
# Python executable within Isaac Lab directory to run with the submitted job
CLUSTER_PYTHON_EXECUTABLE=source/standalone/workflows/rsl_rl/train.py
>>>>>>> 441702c6
<|MERGE_RESOLUTION|>--- conflicted
+++ resolved
@@ -11,29 +11,4 @@
 # The Isaac Lab path in the container
 DOCKER_ISAACLAB_PATH=/workspace/isaaclab
 # Docker user directory - by default this is the root user's home directory
-<<<<<<< HEAD
-DOCKER_USER_HOME=/root
-=======
-DOCKER_USER_HOME=/root
-
-###
-# Cluster specific settings
-###
-
-# Job scheduler used by cluster.
-# Currently supports PBS and SLURM
-CLUSTER_JOB_SCHEDULER=SLURM
-# Docker cache dir for Isaac Sim (has to end on docker-isaac-sim)
-# e.g. /cluster/scratch/$USER/docker-isaac-sim
-CLUSTER_ISAAC_SIM_CACHE_DIR=/some/path/on/cluster/docker-isaac-sim
-# Isaac Lab directory on the cluster (has to end on isaaclab)
-# e.g. /cluster/home/$USER/isaaclab
-CLUSTER_ISAACLAB_DIR=/some/path/on/cluster/isaaclab
-# Cluster login
-CLUSTER_LOGIN=username@cluster_ip
-# Cluster scratch directory to store the SIF file
-# e.g. /cluster/scratch/$USER
-CLUSTER_SIF_PATH=/some/path/on/cluster/
-# Python executable within Isaac Lab directory to run with the submitted job
-CLUSTER_PYTHON_EXECUTABLE=source/standalone/workflows/rsl_rl/train.py
->>>>>>> 441702c6
+DOCKER_USER_HOME=/root