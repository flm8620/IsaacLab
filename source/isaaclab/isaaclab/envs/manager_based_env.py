# Copyright (c) 2022-2025, The Isaac Lab Project Developers (https://github.com/isaac-sim/IsaacLab/blob/main/CONTRIBUTORS.md).
# All rights reserved.
#
# SPDX-License-Identifier: BSD-3-Clause

import builtins
import torch
from collections.abc import Sequence
from typing import Any

import isaacsim.core.utils.torch as torch_utils
import omni.log
from isaacsim.core.simulation_manager import SimulationManager

from isaaclab.managers import ActionManager, EventManager, ObservationManager, RecorderManager
from isaaclab.scene import InteractiveScene
from isaaclab.sim import SimulationContext
from isaaclab.ui.widgets import ManagerLiveVisualizer
from isaaclab.utils.timer import Timer

from .common import VecEnvObs
from .manager_based_env_cfg import ManagerBasedEnvCfg
from .ui import ViewportCameraController
from .utils.io_descriptors import export_articulations_data, export_scene_data


class ManagerBasedEnv:
    """The base environment encapsulates the simulation scene and the environment managers for the manager-based workflow.

    While a simulation scene or world comprises of different components such as the robots, objects,
    and sensors (cameras, lidars, etc.), the environment is a higher level abstraction
    that provides an interface for interacting with the simulation. The environment is comprised of
    the following components:

    * **Scene**: The scene manager that creates and manages the virtual world in which the robot operates.
      This includes defining the robot, static and dynamic objects, sensors, etc.
    * **Observation Manager**: The observation manager that generates observations from the current simulation
      state and the data gathered from the sensors. These observations may include privileged information
      that is not available to the robot in the real world. Additionally, user-defined terms can be added
      to process the observations and generate custom observations. For example, using a network to embed
      high-dimensional observations into a lower-dimensional space.
    * **Action Manager**: The action manager that processes the raw actions sent to the environment and
      converts them to low-level commands that are sent to the simulation. It can be configured to accept
      raw actions at different levels of abstraction. For example, in case of a robotic arm, the raw actions
      can be joint torques, joint positions, or end-effector poses. Similarly for a mobile base, it can be
      the joint torques, or the desired velocity of the floating base.
    * **Event Manager**: The event manager orchestrates operations triggered based on simulation events.
      This includes resetting the scene to a default state, applying random pushes to the robot at different intervals
      of time, or randomizing properties such as mass and friction coefficients. This is useful for training
      and evaluating the robot in a variety of scenarios.
    * **Recorder Manager**: The recorder manager that handles recording data produced during different steps
      in the simulation. This includes recording in the beginning and end of a reset and a step. The recorded data
      is distinguished per episode, per environment and can be exported through a dataset file handler to a file.

    The environment provides a unified interface for interacting with the simulation. However, it does not
    include task-specific quantities such as the reward function, or the termination conditions. These
    quantities are often specific to defining Markov Decision Processes (MDPs) while the base environment
    is agnostic to the MDP definition.

    The environment steps forward in time at a fixed time-step. The physics simulation is decimated at a
    lower time-step. This is to ensure that the simulation is stable. These two time-steps can be configured
    independently using the :attr:`ManagerBasedEnvCfg.decimation` (number of simulation steps per environment step)
    and the :attr:`ManagerBasedEnvCfg.sim.dt` (physics time-step) parameters. Based on these parameters, the
    environment time-step is computed as the product of the two. The two time-steps can be obtained by
    querying the :attr:`physics_dt` and the :attr:`step_dt` properties respectively.
    """

    def __init__(self, cfg: ManagerBasedEnvCfg):
        """Initialize the environment.

        Args:
            cfg: The configuration object for the environment.

        Raises:
            RuntimeError: If a simulation context already exists. The environment must always create one
                since it configures the simulation context and controls the simulation.
        """
        # check that the config is valid
        cfg.validate()
        # store inputs to class
        self.cfg = cfg
        # initialize internal variables
        self._is_closed = False

        # set the seed for the environment
        if self.cfg.seed is not None:
            self.cfg.seed = self.seed(self.cfg.seed)
        else:
            omni.log.warn("Seed not set for the environment. The environment creation may not be deterministic.")

        # create a simulation context to control the simulator
        if SimulationContext.instance() is None:
            # the type-annotation is required to avoid a type-checking error
            # since it gets confused with Isaac Sim's SimulationContext class
            self.sim: SimulationContext = SimulationContext(self.cfg.sim)
        else:
            # simulation context should only be created before the environment
            # when in extension mode
            if not builtins.ISAAC_LAUNCHED_FROM_TERMINAL:
                raise RuntimeError("Simulation context already exists. Cannot create a new one.")
            self.sim: SimulationContext = SimulationContext.instance()

        # make sure torch is running on the correct device
        if "cuda" in self.device:
            torch.cuda.set_device(self.device)

        # print useful information
        print("[INFO]: Base environment:")
        print(f"\tEnvironment device    : {self.device}")
        print(f"\tEnvironment seed      : {self.cfg.seed}")
        print(f"\tPhysics step-size     : {self.physics_dt}")
        print(f"\tRendering step-size   : {self.physics_dt * self.cfg.sim.render_interval}")
        print(f"\tEnvironment step-size : {self.step_dt}")

        if self.cfg.sim.render_interval < self.cfg.decimation:
            msg = (
                f"The render interval ({self.cfg.sim.render_interval}) is smaller than the decimation "
                f"({self.cfg.decimation}). Multiple render calls will happen for each environment step. "
                "If this is not intended, set the render interval to be equal to the decimation."
            )
            omni.log.warn(msg)

        # counter for simulation steps
        self._sim_step_counter = 0

        # allocate dictionary to store metrics
        self.extras = {}

        # generate scene
        with Timer("[INFO]: Time taken for scene creation", "scene_creation"):
            self.scene = InteractiveScene(self.cfg.scene)
        print("[INFO]: Scene manager: ", self.scene)

        # set up camera viewport controller
        # viewport is not available in other rendering modes so the function will throw a warning
        # FIXME: This needs to be fixed in the future when we unify the UI functionalities even for
        # non-rendering modes.
        if self.sim.render_mode >= self.sim.RenderMode.PARTIAL_RENDERING:
            self.viewport_camera_controller = ViewportCameraController(self, self.cfg.viewer)
        else:
            self.viewport_camera_controller = None

        # create event manager
        # note: this is needed here (rather than after simulation play) to allow USD-related randomization events
        #   that must happen before the simulation starts. Example: randomizing mesh scale
        self.event_manager = EventManager(self.cfg.events, self)

        # apply USD-related randomization events
        if "prestartup" in self.event_manager.available_modes:
            self.event_manager.apply(mode="prestartup")

        # play the simulator to activate physics handles
        # note: this activates the physics simulation view that exposes TensorAPIs
        # note: when started in extension mode, first call sim.reset_async() and then initialize the managers
        if builtins.ISAAC_LAUNCHED_FROM_TERMINAL is False:
            print("[INFO]: Starting the simulation. This may take a few seconds. Please wait...")
            with Timer("[INFO]: Time taken for simulation start", "simulation_start"):
                self.sim.reset()
                # update scene to pre populate data buffers for assets and sensors.
                # this is needed for the observation manager to get valid tensors for initialization.
                # this shouldn't cause an issue since later on, users do a reset over all the environments so the lazy buffers would be reset.
                self.scene.update(dt=self.physics_dt)
            # add timeline event to load managers
            self.load_managers()

        # extend UI elements
        # we need to do this here after all the managers are initialized
        # this is because they dictate the sensors and commands right now
        if self.sim.has_gui() and self.cfg.ui_window_class_type is not None:
            # setup live visualizers
            self.setup_manager_visualizers()
            self._window = self.cfg.ui_window_class_type(self, window_name="IsaacLab")
        else:
            # if no window, then we don't need to store the window
            self._window = None

        # initialize observation buffers
        self.obs_buf = {}

    def __del__(self):
        """Cleanup for the environment."""
        self.close()

    """
    Properties.
    """

    @property
    def num_envs(self) -> int:
        """The number of instances of the environment that are running."""
        return self.scene.num_envs

    @property
    def physics_dt(self) -> float:
        """The physics time-step (in s).

        This is the lowest time-decimation at which the simulation is happening.
        """
        return self.cfg.sim.dt

    @property
    def step_dt(self) -> float:
        """The environment stepping time-step (in s).

        This is the time-step at which the environment steps forward.
        """
        return self.cfg.sim.dt * self.cfg.decimation

    @property
    def device(self):
        """The device on which the environment is running."""
        return self.sim.device

    @property
    def get_IO_descriptors(self):
        """Get the IO descriptors for the environment.

        Returns:
            A dictionary with keys as the group names and values as the IO descriptors.
        """
        return {
            "observations": self.observation_manager.get_IO_descriptors,
            "actions": self.action_manager.get_IO_descriptors,
<<<<<<< HEAD
=======
            "articulations": export_articulations_data(self),
            "scene": export_scene_data(self),
>>>>>>> f078d47a
        }

    """
    Operations - Setup.
    """

    def load_managers(self):
        """Load the managers for the environment.

        This function is responsible for creating the various managers (action, observation,
        events, etc.) for the environment. Since the managers require access to physics handles,
        they can only be created after the simulator is reset (i.e. played for the first time).

        .. note::
            In case of standalone application (when running simulator from Python), the function is called
            automatically when the class is initialized.

            However, in case of extension mode, the user must call this function manually after the simulator
            is reset. This is because the simulator is only reset when the user calls
            :meth:`SimulationContext.reset_async` and it isn't possible to call async functions in the constructor.

        """
        # prepare the managers
        # -- event manager (we print it here to make the logging consistent)
        print("[INFO] Event Manager: ", self.event_manager)
        # -- recorder manager
        self.recorder_manager = RecorderManager(self.cfg.recorders, self)
        print("[INFO] Recorder Manager: ", self.recorder_manager)
        # -- action manager
        self.action_manager = ActionManager(self.cfg.actions, self)
        print("[INFO] Action Manager: ", self.action_manager)
        # -- observation manager
        self.observation_manager = ObservationManager(self.cfg.observations, self)
        print("[INFO] Observation Manager:", self.observation_manager)

        # perform events at the start of the simulation
        # in-case a child implementation creates other managers, the randomization should happen
        # when all the other managers are created
        if self.__class__ == ManagerBasedEnv and "startup" in self.event_manager.available_modes:
            self.event_manager.apply(mode="startup")

    def setup_manager_visualizers(self):
        """Creates live visualizers for manager terms."""

        self.manager_visualizers = {
            "action_manager": ManagerLiveVisualizer(manager=self.action_manager),
            "observation_manager": ManagerLiveVisualizer(manager=self.observation_manager),
        }

    """
    Operations - MDP.
    """

    def reset(
        self, seed: int | None = None, env_ids: Sequence[int] | None = None, options: dict[str, Any] | None = None
    ) -> tuple[VecEnvObs, dict]:
        """Resets the specified environments and returns observations.

        This function calls the :meth:`_reset_idx` function to reset the specified environments.
        However, certain operations, such as procedural terrain generation, that happened during initialization
        are not repeated.

        Args:
            seed: The seed to use for randomization. Defaults to None, in which case the seed is not set.
            env_ids: The environment ids to reset. Defaults to None, in which case all environments are reset.
            options: Additional information to specify how the environment is reset. Defaults to None.

                Note:
                    This argument is used for compatibility with Gymnasium environment definition.

        Returns:
            A tuple containing the observations and extras.
        """
        if env_ids is None:
            env_ids = torch.arange(self.num_envs, dtype=torch.int64, device=self.device)

        # trigger recorder terms for pre-reset calls
        self.recorder_manager.record_pre_reset(env_ids)

        # set the seed
        if seed is not None:
            self.seed(seed)

        # reset state of scene
        self._reset_idx(env_ids)

        # update articulation kinematics
        self.scene.write_data_to_sim()
        self.sim.forward()
        # if sensors are added to the scene, make sure we render to reflect changes in reset
        if self.sim.has_rtx_sensors() and self.cfg.rerender_on_reset:
            self.sim.render()

        # trigger recorder terms for post-reset calls
        self.recorder_manager.record_post_reset(env_ids)

        # compute observations
        self.obs_buf = self.observation_manager.compute()

        if self.cfg.wait_for_textures and self.sim.has_rtx_sensors():
            while SimulationManager.assets_loading():
                self.sim.render()

        # return observations
        return self.obs_buf, self.extras

    def reset_to(
        self,
        state: dict[str, dict[str, dict[str, torch.Tensor]]],
        env_ids: Sequence[int] | None,
        seed: int | None = None,
        is_relative: bool = False,
    ):
        """Resets specified environments to provided states.

        This function resets the environments to the provided states. The state is a dictionary
        containing the state of the scene entities. Please refer to :meth:`InteractiveScene.get_state`
        for the format.

        The function is different from the :meth:`reset` function as it resets the environments to specific states,
        instead of using the randomization events for resetting the environments.

        Args:
            state: The state to reset the specified environments to. Please refer to
                :meth:`InteractiveScene.get_state` for the format.
            env_ids: The environment ids to reset. Defaults to None, in which case all environments are reset.
            seed: The seed to use for randomization. Defaults to None, in which case the seed is not set.
            is_relative: If set to True, the state is considered relative to the environment origins.
                Defaults to False.
        """
        # reset all envs in the scene if env_ids is None
        if env_ids is None:
            env_ids = torch.arange(self.num_envs, dtype=torch.int64, device=self.device)

        # trigger recorder terms for pre-reset calls
        self.recorder_manager.record_pre_reset(env_ids)

        # set the seed
        if seed is not None:
            self.seed(seed)

        self._reset_idx(env_ids)

        # set the state
        self.scene.reset_to(state, env_ids, is_relative=is_relative)

        # update articulation kinematics
        self.sim.forward()

        # if sensors are added to the scene, make sure we render to reflect changes in reset
        if self.sim.has_rtx_sensors() and self.cfg.rerender_on_reset:
            self.sim.render()

        # trigger recorder terms for post-reset calls
        self.recorder_manager.record_post_reset(env_ids)

        # compute observations
        self.obs_buf = self.observation_manager.compute()

        # return observations
        return self.obs_buf, self.extras

    def step(self, action: torch.Tensor) -> tuple[VecEnvObs, dict]:
        """Execute one time-step of the environment's dynamics.

        The environment steps forward at a fixed time-step, while the physics simulation is
        decimated at a lower time-step. This is to ensure that the simulation is stable. These two
        time-steps can be configured independently using the :attr:`ManagerBasedEnvCfg.decimation` (number of
        simulation steps per environment step) and the :attr:`ManagerBasedEnvCfg.sim.dt` (physics time-step).
        Based on these parameters, the environment time-step is computed as the product of the two.

        Args:
            action: The actions to apply on the environment. Shape is (num_envs, action_dim).

        Returns:
            A tuple containing the observations and extras.
        """
        # process actions
        self.action_manager.process_action(action.to(self.device))

        self.recorder_manager.record_pre_step()

        # check if we need to do rendering within the physics loop
        # note: checked here once to avoid multiple checks within the loop
        is_rendering = self.sim.has_gui() or self.sim.has_rtx_sensors()

        # perform physics stepping
        for _ in range(self.cfg.decimation):
            self._sim_step_counter += 1
            # set actions into buffers
            self.action_manager.apply_action()
            # set actions into simulator
            self.scene.write_data_to_sim()
            # simulate
            self.sim.step(render=False)
            # render between steps only if the GUI or an RTX sensor needs it
            # note: we assume the render interval to be the shortest accepted rendering interval.
            #    If a camera needs rendering at a faster frequency, this will lead to unexpected behavior.
            if self._sim_step_counter % self.cfg.sim.render_interval == 0 and is_rendering:
                self.sim.render()
            # update buffers at sim dt
            self.scene.update(dt=self.physics_dt)

        # post-step: step interval event
        if "interval" in self.event_manager.available_modes:
            self.event_manager.apply(mode="interval", dt=self.step_dt)

        # -- compute observations
        self.obs_buf = self.observation_manager.compute()
        self.recorder_manager.record_post_step()

        # return observations and extras
        return self.obs_buf, self.extras

    @staticmethod
    def seed(seed: int = -1) -> int:
        """Set the seed for the environment.

        Args:
            seed: The seed for random generator. Defaults to -1.

        Returns:
            The seed used for random generator.
        """
        # set seed for replicator
        try:
            import omni.replicator.core as rep

            rep.set_global_seed(seed)
        except ModuleNotFoundError:
            pass
        # set seed for torch and other libraries
        return torch_utils.set_seed(seed)

    def close(self):
        """Cleanup for the environment."""
        if not self._is_closed:
            # destructor is order-sensitive
            del self.viewport_camera_controller
            del self.action_manager
            del self.observation_manager
            del self.event_manager
            del self.recorder_manager
            del self.scene
            # clear callbacks and instance
            self.sim.clear_all_callbacks()
            self.sim.clear_instance()
            # destroy the window
            if self._window is not None:
                self._window = None
            # update closing status
            self._is_closed = True

    """
    Helper functions.
    """

    def _reset_idx(self, env_ids: Sequence[int]):
        """Reset environments based on specified indices.

        Args:
            env_ids: List of environment ids which must be reset
        """
        # reset the internal buffers of the scene elements
        self.scene.reset(env_ids)

        # apply events such as randomization for environments that need a reset
        if "reset" in self.event_manager.available_modes:
            env_step_count = self._sim_step_counter // self.cfg.decimation
            self.event_manager.apply(mode="reset", env_ids=env_ids, global_env_step_count=env_step_count)

        # iterate over all managers and reset them
        # this returns a dictionary of information which is stored in the extras
        # note: This is order-sensitive! Certain things need be reset before others.
        self.extras["log"] = dict()
        # -- observation manager
        info = self.observation_manager.reset(env_ids)
        self.extras["log"].update(info)
        # -- action manager
        info = self.action_manager.reset(env_ids)
        self.extras["log"].update(info)
        # -- event manager
        info = self.event_manager.reset(env_ids)
        self.extras["log"].update(info)
        # -- recorder manager
        info = self.recorder_manager.reset(env_ids)
        self.extras["log"].update(info)<|MERGE_RESOLUTION|>--- conflicted
+++ resolved
@@ -221,11 +221,6 @@
         return {
             "observations": self.observation_manager.get_IO_descriptors,
             "actions": self.action_manager.get_IO_descriptors,
-<<<<<<< HEAD
-=======
-            "articulations": export_articulations_data(self),
-            "scene": export_scene_data(self),
->>>>>>> f078d47a
         }
 
     """
